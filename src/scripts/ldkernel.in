# hdkernel - a linker for HALVM
# Usage: to be invoked from ghc using "ghc -pgml ldkernel"
#
# BANNERSTART
# - Copyright 2006-2008, Galois, Inc.
# - This software is distributed under a standard, three-clause BSD license.
# - Please see the file LICENSE, distributed with this software, for specific
# - terms and conditions.
# Author: Andrew Tolmach <apt@galois.com>
# Contributor: Adam Wick <awick@galois.com>
# BANNEREND
#

#echo "--------"
#echo $*
#echo "--------"

# Collect object files and the name of the executable from the arguments
# supplied by GHC. Ignore other arguments. 
#objs=""
#while [ $# != 0 ] ; do
#  case "$1" in
#    *.o) objs="$1 $objs" ;;
#    -o) objs="$objs $1 $2"; shift;;
#  esac
#  shift
#done

prefix="@prefix@"
exec_prefix="@exec_prefix@"
libdir="@libdir@"
halvm_dir="@libdir@/HaLVM-@PACKAGE_VERSION@"

ARGS=""
LIBS=""
LIBDIR=`echo $0 | sed 's/[^/]*$//g'`
START_FILE="${halvm_dir}/rts-1.0/start.o"
LIBM_FILE="${halvm_dir}/rts-1.0/libopenlibm.a"
#GMP_FILE="@LIBGMP@"
LINKER_SCRIPT="-T ${halvm_dir}/kernel.lds"
while [ $# != 0 ] ; do
  case "$1" in
    "-DDONT_WANT_WIN32_DLL_SUPPORT") dead=$1; shift;;
    -u) dead=$1; shift; shift;;
    -lm) dead=$1; shift;;
    -ldl) dead=$1; shift;;
    -lrt) dead=$1; shift;;
    -l*) LIBS="$LIBS $1"; shift;;
    -Wl,-r) ARGS="$ARGS -r"; LINKER_SCRIPT=""; START_FILE=""; shift;;
    -Wl,-x) ARGS="$ARGS -x"; LINKER_SCRIPT=""; START_FILE=""; shift;;
    -Wl,-u*) BIT=`echo "$1" | cut -c 8-`; ARGS="$ARGS -u ${BIT}"; shift;;
    -Wl,--reduce-memory-overheads) ARGS="${ARGS} --reduce-memory-overheads";shift;;
    -Wl,--hash-size*) BIT=`echo "$1"|cut -c 17-`;ARGS="$ARGS -u ${BIT}";shift;;
    -Wl,--version) ARGS="$ARGS --version"; shift;;
<<<<<<< HEAD
    -Wl,--build-id=none) ARGS="$ARGS --build-id=none"; shift;;
=======
    -Wl,--build-id=none) TY=$(echo "$1" | cut -c 16-); ARGS="$ARGS --build-id=${TY}"; shift;;
>>>>>>> eb7e91d0
    *) ARGS="$ARGS $1"; shift;;
  esac
done

LDCMD="ld ${LINKER_SCRIPT} -nostdlib ${START_FILE} $ARGS $LIBS $LIBS ${GMP_FILE} ${LIBM_FILE}"
#echo $LDCMD
$LDCMD<|MERGE_RESOLUTION|>--- conflicted
+++ resolved
@@ -52,11 +52,7 @@
     -Wl,--reduce-memory-overheads) ARGS="${ARGS} --reduce-memory-overheads";shift;;
     -Wl,--hash-size*) BIT=`echo "$1"|cut -c 17-`;ARGS="$ARGS -u ${BIT}";shift;;
     -Wl,--version) ARGS="$ARGS --version"; shift;;
-<<<<<<< HEAD
-    -Wl,--build-id=none) ARGS="$ARGS --build-id=none"; shift;;
-=======
     -Wl,--build-id=none) TY=$(echo "$1" | cut -c 16-); ARGS="$ARGS --build-id=${TY}"; shift;;
->>>>>>> eb7e91d0
     *) ARGS="$ARGS $1"; shift;;
   esac
 done
